PROJECT(VTKNETCDF)

INCLUDE_REGULAR_EXPRESSION(".*")

SET(VERSION "4.1.2")
SET(PACKAGE "netcdf")

# Include all the necessary files for macros
INCLUDE (CheckIncludeFiles)
INCLUDE (CheckFunctionExists)
INCLUDE (CheckTypeSize)
INCLUDE (CheckSymbolExists)
INCLUDE (TestBigEndian)

MACRO(MANGLE_VARIABLE_NAME str var prefix)
  STRING(TOUPPER "${str}" mangle_variable_name_var)
  STRING(REGEX REPLACE "[/. ]" "_" mangle_variable_name_var "${mangle_variable_name_var}")
  SET(${var} "${prefix}${mangle_variable_name_var}")
ENDMACRO(MANGLE_VARIABLE_NAME str var)

# Check if header file exists and add it to the list.
MACRO(CHECK_INCLUDE_FILE_CONCAT FILE)
  MANGLE_VARIABLE_NAME("${FILE}" "CHECK_INCLUDE_FILE_CONCAT_VAR" "HAVE_")
  CHECK_INCLUDE_FILES("${HEADER_INCLUDES};${FILE}" ${CHECK_INCLUDE_FILE_CONCAT_VAR})
  IF(${CHECK_INCLUDE_FILE_CONCAT_VAR})
    SET(HEADER_INCLUDES ${HEADER_INCLUDES} ${FILE})
  ENDIF(${CHECK_INCLUDE_FILE_CONCAT_VAR})
ENDMACRO(CHECK_INCLUDE_FILE_CONCAT)

MACRO(CHECK_FUNCTION_EXISTS_EX FUNC)
  MANGLE_VARIABLE_NAME("${FUNC}" "CHECK_FUNCTION_EXISTS_EX_VAR" "HAVE_")
  CHECK_FUNCTION_EXISTS("${FUNC}" "${CHECK_FUNCTION_EXISTS_EX_VAR}")
ENDMACRO(CHECK_FUNCTION_EXISTS_EX)

MACRO(CHECK_SYMBOL_EXISTS_EX SYM)
  MANGLE_VARIABLE_NAME("${SYM}" "CHECK_SYMBOL_EXISTS_EX_VAR" "HAVE_")
  CHECK_SYMBOL_EXISTS("${SYM}" "${HEADER_INCLUDES}" "${CHECK_SYMBOL_EXISTS_EX_VAR}")
ENDMACRO(CHECK_SYMBOL_EXISTS_EX)

MACRO(CHECK_TYPE_SIZE_EX type)
  MANGLE_VARIABLE_NAME("${type}" "check_type_size_var" "")
  CHECK_TYPE_SIZE("${type}" "SIZEOF_${check_type_size_var}")
  IF(HAVE_${check_type_size_var})
    SET("HAVE_${check_type_size_var}" 1)
  ENDIF(HAVE_${check_type_size_var})
ENDMACRO(CHECK_TYPE_SIZE_EX)

MACRO(C_SOURCE_COMPILES SOURCE VAR)
  IF("${VAR}" MATCHES "^${VAR}$")
    SET(MACRO_CHECK_FUNCTION_DEFINITIONS
      "-D${VAR} ${CMAKE_REQUIRED_FLAGS}")
    IF(CMAKE_REQUIRED_LIBRARIES)
      SET(C_SOURCE_COMPILES_ADD_LIBRARIES
        "-DLINK_LIBRARIES:STRING=${CMAKE_REQUIRED_LIBRARIES}")
    ENDIF(CMAKE_REQUIRED_LIBRARIES)
    FILE(WRITE "${CMAKE_BINARY_DIR}/CMakeTmp/src.c"
      "${SOURCE}")

    MESSAGE(STATUS "Performing NetCDF Test ${VAR}")
    TRY_COMPILE(${VAR}
      ${CMAKE_BINARY_DIR}
      ${CMAKE_BINARY_DIR}/CMakeTmp/src.c
      CMAKE_FLAGS
      "${C_SOURCE_COMPILES_ADD_LIBRARIES}"
      OUTPUT_VARIABLE OUTPUT)
    IF(${VAR})
      SET(${VAR} 1 CACHE INTERNAL "NetCDF test ${FUNCTION}")
      MESSAGE(STATUS "Performing NetCDF Test ${VAR} - Success")
      WRITE_FILE(${CMAKE_BINARY_DIR}/CMakeFiles/CMakeOutput.log
        "Performing C SOURCE FILE Test ${VAR} succeded with the following output:\n"
        "${OUTPUT}\n"
        "Source file was:\n${SOURCE}\n" APPEND)
    ELSE(${VAR})
      MESSAGE(STATUS "Performing NetCDF Test ${VAR} - Failed")
      SET(${VAR} "" CACHE INTERNAL "NetCDF test ${FUNCTION}")
      WRITE_FILE(${CMAKE_BINARY_DIR}/CMakeFiles/CMakeError.log
        "Performing C SOURCE FILE Test ${VAR} failed with the following output:\n"
        "${OUTPUT}\n"
        "Source file was:\n${SOURCE}\n" APPEND)
    ENDIF(${VAR})
  ENDIF("${VAR}" MATCHES "^${VAR}$")
ENDMACRO(C_SOURCE_COMPILES)

CHECK_INCLUDE_FILES("stdlib.h;stdarg.h;string.h;float.h" STDC_HEADERS)
FOREACH(file
    "alloca.h"
    "stdlib.h"
    "sys/types.h"
    "sys/stat.h"
    "unistd.h"
    "fcntl.h"
    "stdio.h"
    "string.h"
    "stddef.h"
    "stdint.h"
    "inttypes.h"
    "stdbool.h"
    )
  CHECK_INCLUDE_FILE_CONCAT("${file}")
ENDFOREACH(file)
FOREACH(func
    alloca
    strerror
    )
  CHECK_SYMBOL_EXISTS_EX("${func}")
ENDFOREACH(func)
FOREACH(type
    "size_t"
    "ssize_t"
    "ptrdiff_t"
    "off_t"
    "double"
    "float"
    "int"
    "long"
    "short"
    "uchar"
    "_Bool"
    )
  CHECK_TYPE_SIZE_EX("${type}")
ENDFOREACH(type)

SET(testsrc
"#include <sys/stat.h>
int main() { return 0; }
int t() {
struct stat s; s.st_blksize;
; return 0; }")
IF(HAVE_SYS_TYPES_H)
  SET(testsrc "#include <sys/types.h>\n${testsrc}")
ENDIF(HAVE_SYS_TYPES_H)

IF(HAVE_SYS_STAT_H)
  C_SOURCE_COMPILES("${testsrc}" HAVE_ST_BLKSIZE)
ENDIF(HAVE_SYS_STAT_H)

#
SET(testsrc
  "main()
{
  char*   path = tmpnam(NULL);
  int     exitStatus = 1;

  if (path != NULL)
    {
    int   fd = open(path, O_RDWR | O_CREAT | O_TRUNC, 0666);

    if (fd != -1)
      {
      if (write(fd, \"0\", 1) == 1)
        {
        off_t   pos = lseek(fd, 0, SEEK_CUR);

        if (pos != (off_t)-1)
          {
          if (ftruncate(fd, 512) != -1)
            {
            if (pos == lseek(fd, 0, SEEK_CUR))
              {
              if (lseek(fd, 0, SEEK_SET) == 0)
                {
                char  buf[512];

                if (read(fd, buf, 512) == 512)
                  exitStatus = 0;
                }
              }
            }
          }
        }
      close(fd);
      unlink(path);
      }
    }

  return exitStatus;
}")
IF(HAVE_SYS_TYPES_H)
  SET(testsrc "#include <sys/types.h>\n${testsrc}")
ENDIF(HAVE_SYS_TYPES_H)
IF(HAVE_SYS_STAT_H)
  SET(testsrc "#include <sys/stat.h>\n${testsrc}")
ENDIF(HAVE_SYS_STAT_H)
IF(HAVE_FCNTL_H)
  SET(testsrc "#include <fcntl.h>\n${testsrc}")
ENDIF(HAVE_FCNTL_H)
IF(HAVE_STDIO_H)
  SET(testsrc "#include <stdio.h>\n${testsrc}")
ENDIF(HAVE_STDIO_H)
IF(HAVE_UNISTD_H)
  SET(testsrc "#include <unistd.h>\n${testsrc}")
ENDIF(HAVE_UNISTD_H)
C_SOURCE_COMPILES("${testsrc}" HAVE_FTRUNCATE)

MACRO(INVERT_VARIABLE var val)
  SET(INVERT_VARIABLE_VAR "${val}")
  SET(${var} "1")
  IF(INVERT_VARIABLE_VAR)
    SET(${var} "0")
  ENDIF(INVERT_VARIABLE_VAR)
ENDMACRO(INVERT_VARIABLE)

INVERT_VARIABLE(NO_STDLIB_H "${HAVE_STDLIB_H}")
INVERT_VARIABLE(NO_SYS_TYPES_H "${HAVE_SYS_TYPES_H}")
INVERT_VARIABLE(NO_STRERROR "${HAVE_STRERROR}")

IF(NOT HAVE_SIZEOF_SIZE_T)
  SET(size_t long)
ENDIF(NOT HAVE_SIZEOF_SIZE_T)
IF(NOT HAVE_SIZEOF_OFF_T)
  SET(off_t long)
ENDIF(NOT HAVE_SIZEOF_OFF_T)
IF(NOT HAVE_SIZEOF_SSIZE_T)
  SET(ssize_t int)
ENDIF(NOT HAVE_SIZEOF_SSIZE_T)
IF(NOT HAVE_SIZEOF_PTRDIFF_T)
  SET(ptrdiff_t int)
ENDIF(NOT HAVE_SIZEOF_PTRDIFF_T)
#IF(NOT HAVE_SIZEOF_UCHAR)
#  SET(uchar "unsigned char")
#ENDIF(NOT HAVE_SIZEOF_UCHAR)

# use the same name for the variable as in VTK, so the result is reused
TEST_BIG_ENDIAN(CMAKE_WORDS_BIGENDIAN)
SET(WORDS_BIGENDIAN ${CMAKE_WORDS_BIGENDIAN})

OPTION(NETCDF_ENABLE_CXX "Build netcdf C++ API" ON)
mark_as_advanced(NETCDF_ENABLE_CXX)
SET(CXX NETCDF_ENABLE_CXX)

# NetCDF4 needs HDF5 HL support. Check that's available.
set (USE_NETCDF4 OFF)
if (NOT VTK_USE_SYSTEM_HDF5)
  # using VTK's HDF5, we always build that with HL support.
  set (USE_NETCDF4 ON)
elseif(HDF5_HL_LIBRARY)
  set (USE_NETCDF4 ON)
else()
  message(STATUS "Disabling NETCDF4 support since HDF5_HL is missing.")
endif ()

if (USE_NETCDF4)
  # message(STATUS "NETCDF4 support is enabled.")
  set(NETCDF4_DEFAULT_CHUNK_SIZE 4194304 CACHE STRING "Specify default size of chunks in bytes.")
  mark_as_advanced(NETCDF4_DEFAULT_CHUNK_SIZE)
  
  set(NETCDF4_MAX_DEFAULT_CACHE_SIZE 67108864 CACHE STRING "Specify maximum size (in bytes) for the default per-var chunk cache.")
  mark_as_advanced(NETCDF4_MAX_DEFAULT_CACHE_SIZE)

  set(NETCDF4_DEFAULT_CHUNKS_IN_CACHE 10 CACHE STRING "Specify the number of chunks to store in default per-variable cache.")
  mark_as_advanced(NETCDF4_DEFAULT_CHUNKS_IN_CACHE)

  set(NETCDF4_CHUNK_CACHE_SIZE 4194304 CACHE STRING "Specify default file cache chunk size for HDF5 files in bytes.")
  mark_as_advanced(NETCDF4_CHUNK_CACHE_SIZE)

  set(NETCDF4_CHUNK_CACHE_NELEMS 1009 CACHE STRING "Specify default maximum number of elements in the file chunk cache chunk for HDF5 files (should be prime number).")
  mark_as_advanced(NETCDF4_CHUNK_CACHE_NELEMS)

  set(NETCDF4_CHUNK_CACHE_PREEMPTION 0.75 CACHE STRING "Specify default file chunk cache preemption policy for HDF5 files (a number between 0 and 1, inclusive).")
  mark_as_advanced(NETCDF4_CHUNK_CACHE_PREEMPTION)
endif (USE_NETCDF4)
  
CONFIGURE_FILE(vtk_netcdf_config.h.in vtk_netcdf_config.h @ONLY IMMEDIATE)
CONFIGURE_FILE(${CMAKE_CURRENT_SOURCE_DIR}/ncconfig.h.in
  ${CMAKE_CURRENT_BINARY_DIR}/config.h @ONLY IMMEDIATE)

#-----------------------------------------------------------------------------
# Option to allow the user to disable compiler warnings
#-----------------------------------------------------------------------------
OPTION (NETCDF_DISABLE_COMPILER_WARNINGS "Disable compiler warnings" ON)
MARK_AS_ADVANCED(NETCDF_DISABLE_COMPILER_WARNINGS)
IF (NETCDF_DISABLE_COMPILER_WARNINGS)
  # MSVC uses /w to suppress warnings.  It also complains if another
  # warning level is given, so remove it.
  IF (MSVC)
    STRING (REGEX REPLACE "(^| )([/-])W[0-9]( |$)" " "
        CMAKE_C_FLAGS "${CMAKE_C_FLAGS}")
    STRING (REGEX REPLACE "(^| )([/-])W[0-9]( |$)" " "
        CMAKE_CXX_FLAGS "${CMAKE_CXX_FLAGS}")
    SET (CMAKE_C_FLAGS "${CMAKE_C_FLAGS} /w")
    SET (CMAKE_CXX_FLAGS "${CMAKE_CXX_FLAGS} /w")
  # Borland uses -w- to suppress warnings.
  ELSEIF (BORLAND)
    SET (CMAKE_C_FLAGS "${CMAKE_C_FLAGS} -w-")
    SET (CMAKE_CXX_FLAGS "${CMAKE_C_FLAGS} -w-")
  ELSE ()
  # Most compilers use -w to suppress warnings.
    SET (CMAKE_C_FLAGS "${CMAKE_C_FLAGS} -w")
    SET (CMAKE_CXX_FLAGS "${CMAKE_C_FLAGS} -w")
  ENDIF ()
ENDIF (NETCDF_DISABLE_COMPILER_WARNINGS)


#-----------------------------------------------------------------------------
#configure the various requested parts of netcdf 
#-----------------------------------------------------------------------------
# Take care of symbol export/import on Windows
ADD_DEFINITIONS("-DNC_DLL_EXPORT")

INCLUDE_DIRECTORIES(BEFORE
  ${CMAKE_CURRENT_BINARY_DIR}
  ${CMAKE_CURRENT_SOURCE_DIR}/include
  ${CMAKE_CURRENT_SOURCE_DIR}/libdispatch
  ${CMAKE_CURRENT_SOURCE_DIR}/libsrc
  ${CMAKE_CURRENT_SOURCE_DIR}/libsrc4
  )

set(netcdf_liblib_SOURCES "" CACHE INTERNAL "" FORCE)
ADD_SUBDIRECTORY(liblib)

set(netcdf_dispatch_SOURCES "" CACHE INTERNAL "" FORCE)
ADD_SUBDIRECTORY(libdispatch)

set(netcdf_src_SOURCES "" CACHE INTERNAL "" FORCE)
ADD_SUBDIRECTORY(libsrc)

set(netcdf_src4_SOURCES "" CACHE INTERNAL "" FORCE)
IF (USE_NETCDF4)
  ADD_SUBDIRECTORY(libsrc4)
ENDIF (USE_NETCDF4)

IF (NETCDF_ENABLE_CXX)
  set(netcdf_cxx_SOURCES "" CACHE INTERNAL "" FORCE)
  ADD_SUBDIRECTORY(cxx)
ENDIF (NETCDF_ENABLE_CXX)

IF(APPLE)
  SET_SOURCE_FILES_PROPERTIES(
    v2i.c
    PROPERTIES
    COMPILE_FLAGS -fno-common)
ENDIF(APPLE)

VTK_ADD_LIBRARY(vtkNetCDF 
    ${netcdf_src_SOURCES}
    ${netcdf_src4_SOURCES}
    ${netcdf_dispatch_SOURCES}
    ${netcdf_liblib_SOURCES})
target_link_libraries(vtkNetCDF ${vtkhdf5_LIBRARIES})

if (UNIX)
  # link against the math library.
<<<<<<< HEAD
  set_target_properties(vtkNetCDF PROPERTIES LINK_FLAGS "-lm")
=======
  target_link_libraries(vtkNetCDF m)
>>>>>>> 63230d0d
endif()

VTK_ADD_LIBRARY(vtkNetCDF_cxx ${netcdf_cxx_SOURCES})
TARGET_LINK_LIBRARIES(vtkNetCDF_cxx vtkNetCDF)

#-----------------------------------------------------------------------------
#package the result
#-----------------------------------------------------------------------------

IF(NOT VTK_INSTALL_NO_DEVELOPMENT)
  INSTALL(FILES
    ${VTKNETCDF_SOURCE_DIR}/include/netcdf.h
    ${VTKNETCDF_SOURCE_DIR}/include/vtk_netcdf_mangle.h
    ${VTKNETCDF_SOURCE_DIR}/cxx/netcdf.hh
    ${VTKNETCDF_SOURCE_DIR}/cxx/netcdfcpp.h
    ${VTKNETCDF_SOURCE_DIR}/cxx/ncvalues.h
    ${VTKNETCDF_BINARY_DIR}/vtk_netcdf_config.h
    DESTINATION ${VTK_INSTALL_INCLUDE_DIR_CM24}/vtknetcdf/include
    COMPONENT Development)
ENDIF(NOT VTK_INSTALL_NO_DEVELOPMENT)<|MERGE_RESOLUTION|>--- conflicted
+++ resolved
@@ -340,11 +340,7 @@
 
 if (UNIX)
   # link against the math library.
-<<<<<<< HEAD
-  set_target_properties(vtkNetCDF PROPERTIES LINK_FLAGS "-lm")
-=======
   target_link_libraries(vtkNetCDF m)
->>>>>>> 63230d0d
 endif()
 
 VTK_ADD_LIBRARY(vtkNetCDF_cxx ${netcdf_cxx_SOURCES})
