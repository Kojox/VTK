SET(KIT Common)
SET(UKIT COMMON)
SET(KIT_TCL_LIBS ${VTK_TCL_LIBRARIES})
SET(KIT_PYTHON_LIBS)
SET(KIT_JAVA_LIBS)
SET(KIT_INTERFACE_LIBRARIES ${KWSYS_NAMESPACE})

IF(WIN32)
  IF (NOT VTK_USE_X)
    SET(VTK_OWP_ENCODED_C vtkWin32OutputWindowProcessEncoded.c)
    SET_SOURCE_FILES_PROPERTIES(${VTK_OWP_ENCODED_C} PROPERTIES WRAP_EXCLUDE 1)
  ENDIF (NOT VTK_USE_X)
ENDIF(WIN32)

IF (UNIX)
  SET(KIT_LIBS ${KIT_LIBS} ${CMAKE_THREAD_LIBS} ${CMAKE_DL_LIBS})
  SET(KIT_INTERFACE_LIBRARIES ${KWSYS_NAMESPACE} -lm)
ENDIF (UNIX)

SET( Kit_SRCS
vtkAbstractArray.cxx
vtkSerializable.cxx
vtkAbstractTransform.cxx
vtkAmoebaMinimizer.cxx
vtkAnimationCue.cxx
vtkAnimationScene.cxx
vtkArrayIterator.cxx
vtkAssemblyNode.cxx
vtkAssemblyPath.cxx
vtkAssemblyPaths.cxx
vtkBitArray.cxx
vtkBitArrayIterator.cxx
vtkBoundingBox.cxx
vtkBox.cxx
vtkBoxMuellerRandomSequence.cxx
vtkBreakPoint.cxx
vtkByteSwap.cxx
vtkCallbackCommand.cxx
vtkCharArray.cxx
vtkClientSocket.cxx
vtkCollection.cxx
vtkCollectionIterator.cxx
vtkColor.h
vtkCommand.cxx
vtkCommonInformationKeyManager.cxx
vtkConditionVariable.cxx
vtkContourValues.cxx
vtkCriticalSection.cxx
vtkCylindricalTransform.cxx
vtkDataArray.cxx
vtkDataArrayCollection.cxx
vtkDataArrayCollectionIterator.cxx
vtkDataArraySelection.cxx
vtkDebugLeaks.cxx
vtkDebugLeaksManager.cxx
vtkDirectory.cxx
vtkDoubleArray.cxx
vtkDynamicLoader.cxx
vtkEdgeTable.cxx
vtkErrorCode.cxx
vtkEventForwarderCommand.cxx
vtkExtentSplitter.cxx
vtkExtentTranslator.cxx
vtkFastNumericConversion.cxx
vtkFileOutputWindow.cxx
vtkFloatArray.cxx
vtkFloatingPointExceptions.cxx
vtkFunctionParser.cxx
vtkFunctionSet.cxx
vtkGarbageCollector.cxx
vtkGarbageCollectorManager.cxx
vtkGaussianRandomSequence.cxx
vtkGeneralTransform.cxx
vtkHeap.cxx
vtkHomogeneousTransform.cxx
vtkIOStream.cxx
vtkIdList.cxx
vtkIdListCollection.cxx
vtkIdTypeArray.cxx
vtkIdentityTransform.cxx
vtkImplicitFunction.cxx
vtkImplicitFunctionCollection.cxx
vtkIndent.cxx
vtkInformation.cxx
vtkInformationDataObjectKey.cxx
vtkInformationDoubleKey.cxx
vtkInformationDoubleVectorKey.cxx
vtkInformationIdTypeKey.cxx
vtkInformationInformationKey.cxx
vtkInformationInformationVectorKey.cxx
vtkInformationIntegerKey.cxx
vtkInformationIntegerPointerKey.cxx
vtkInformationIntegerVectorKey.cxx
vtkInformationIterator.cxx
vtkInformationKey.cxx
vtkInformationKeyVectorKey.cxx
vtkInformationObjectBaseKey.cxx
vtkInformationObjectBaseVectorKey.cxx
vtkInformationQuadratureSchemeDefinitionVectorKey.cxx
vtkInformationRequestKey.cxx
vtkInformationStringKey.cxx
vtkInformationStringVectorKey.cxx
vtkInformationUnsignedLongKey.cxx
vtkInformationVector.cxx
vtkInitialValueProblemSolver.cxx
vtkInstantiator.cxx
vtkIntArray.cxx
vtkLargeInteger.cxx
vtkLinearTransform.cxx
vtkLogLookupTable.cxx
vtkLongArray.cxx
vtkLookupTable.cxx
vtkLookupTableWithEnabling.cxx
vtkMath.cxx
vtkMatrix3x3.cxx
vtkMatrix4x4.cxx
vtkMatrixToHomogeneousTransform.cxx
vtkMatrixToLinearTransform.cxx
vtkMinimalStandardRandomSequence.cxx
vtkMultiThreader.cxx
vtkMutexLock.cxx
vtkOStrStreamWrapper.cxx
vtkOStreamWrapper.cxx
vtkObject.cxx
vtkObjectBase.cxx
vtkObjectFactory.cxx
vtkObjectFactoryCollection.cxx
vtkOldStyleCallbackCommand.cxx
vtkOnePieceExtentTranslator.cxx
vtkOutputWindow.cxx
vtkOverrideInformation.cxx
vtkOverrideInformationCollection.cxx
vtkParametricBoy.cxx
vtkParametricConicSpiral.cxx
vtkParametricCrossCap.cxx
vtkParametricDini.cxx
vtkParametricEllipsoid.cxx
vtkParametricEnneper.cxx
vtkParametricFigure8Klein.cxx
vtkParametricFunction.cxx
vtkParametricKlein.cxx
vtkParametricMobius.cxx
vtkParametricRandomHills.cxx
vtkParametricRoman.cxx
vtkParametricSuperEllipsoid.cxx
vtkParametricSuperToroid.cxx
vtkParametricTorus.cxx
vtkPerspectiveTransform.cxx
vtkPlane.cxx
vtkPlaneCollection.cxx
vtkPlanes.cxx
vtkPoints.cxx
vtkPoints2D.cxx
vtkPolynomialSolversUnivariate.cxx
vtkPriorityQueue.cxx
vtkProp.cxx
vtkPropCollection.cxx
vtkProperty2D.cxx
vtkQuadratureSchemeDefinition.cxx
vtkQuadric.cxx
vtkRandomSequence.cxx
vtkRect.h
vtkReferenceCount.cxx
vtkRungeKutta2.cxx
vtkRungeKutta4.cxx
vtkRungeKutta45.cxx
vtkScalarsToColors.cxx
vtkServerSocket.cxx
vtkShortArray.cxx
vtkSignedCharArray.cxx
vtkSmartPointerBase.cxx
vtkSocket.cxx
vtkSocketCollection.cxx
vtkSortDataArray.cxx
vtkSphericalTransform.cxx
vtkStdString.cxx
vtkStringArray.cxx
vtkStructuredData.cxx
vtkStructuredExtent.cxx
vtkStructuredVisibilityConstraint.cxx
vtkTableExtentTranslator.cxx
vtkTensor.cxx
vtkThreadMessager.cxx
vtkTimePointUtility.cxx
vtkTimeStamp.cxx
vtkTimerLog.cxx
vtkTransform2D.cxx
vtkTransform.cxx
vtkTransformCollection.cxx
vtkUnicodeString.cxx
vtkUnicodeStringArray.cxx
vtkUnsignedCharArray.cxx
vtkUnsignedIntArray.cxx
vtkUnsignedLongArray.cxx
vtkUnsignedShortArray.cxx
vtkVariant.cxx
vtkVariantArray.cxx
vtkVector.h
vtkVersion.cxx
vtkVoidArray.cxx
vtkWarpTransform.cxx
vtkWeakPointerBase.cxx
vtkWindow.cxx
vtkWindowLevelLookupTable.cxx
vtkXMLDataElement.cxx
vtkXMLFileOutputWindow.cxx
)

# Generate data for folding Unicode strings
CONFIGURE_FILE(${CMAKE_CURRENT_SOURCE_DIR}/vtkUnicodeString.cmake.in ${CMAKE_CURRENT_BINARY_DIR}/vtkUnicodeString.cmake @ONLY)

ADD_CUSTOM_COMMAND(
  DEPENDS ${CMAKE_CURRENT_SOURCE_DIR}/CaseFolding.txt
  DEPENDS ${CMAKE_CURRENT_BINARY_DIR}/vtkUnicodeString.cmake
  COMMAND ${CMAKE_COMMAND} -P ${CMAKE_CURRENT_BINARY_DIR}/vtkUnicodeString.cmake
  OUTPUT ${CMAKE_CURRENT_BINARY_DIR}/vtkUnicodeCaseFoldData.h
  )

IF(VTK_HAVE_SYNC_BUILTINS)
  SET_SOURCE_FILES_PROPERTIES(
    vtkTimeStamp.cxx
    PROPERTIES
    COMPILE_DEFINITIONS VTK_HAVE_SYNC_BUILTINS
  )
ENDIF(VTK_HAVE_SYNC_BUILTINS)

SET_SOURCE_FILES_PROPERTIES(
  vtkUnicodeString.cxx
  OBJECT_DEPENDS ${CMAKE_CURRENT_BINARY_DIR}/vtkUnicodeCaseFoldData.h
  )

IF(CMAKE_COMPILER_IS_GNUCXX)
  SET_SOURCE_FILES_PROPERTIES(
   vtkPolynomialSolversUnivariate.cxx
   PROPERTIES
   COMPILE_FLAGS -O0
   )
ENDIF(CMAKE_COMPILER_IS_GNUCXX)

IF(VTK_TYPE_USE_LONG_LONG)
  SET(Kit_SRCS ${Kit_SRCS}
    vtkLongLongArray.cxx
    vtkUnsignedLongLongArray.cxx
    )
ENDIF(VTK_TYPE_USE_LONG_LONG)
IF(VTK_TYPE_USE___INT64)
  SET(Kit_SRCS ${Kit_SRCS} vtk__Int64Array.cxx)
  IF(VTK_TYPE_CONVERT_UI64_TO_DOUBLE)
    SET(Kit_SRCS ${Kit_SRCS} vtkUnsigned__Int64Array.cxx)
  ENDIF(VTK_TYPE_CONVERT_UI64_TO_DOUBLE)
ENDIF(VTK_TYPE_USE___INT64)

# Configure data arrays for platform-independent fixed-size types.
# Match the type selection here to that in vtkType.h.
IF(VTK_TYPE_CHAR_IS_SIGNED)
  SET(VTK_TYPE_NATIVE_Int8 Char)
ELSE(VTK_TYPE_CHAR_IS_SIGNED)
  SET(VTK_TYPE_NATIVE_Int8 SignedChar)
ENDIF(VTK_TYPE_CHAR_IS_SIGNED)
SET(VTK_TYPE_NATIVE_Int16 Short)
SET(VTK_TYPE_NATIVE_Int32 Int)
SET(VTK_TYPE_NATIVE_UInt8 UnsignedChar)
SET(VTK_TYPE_NATIVE_UInt16 UnsignedShort)
SET(VTK_TYPE_NATIVE_UInt32 UnsignedInt)

IF(VTK_SIZEOF_LONG_LONG MATCHES "^8$")
  SET(VTK_TYPE_NATIVE_Int64 LongLong)
  SET(VTK_TYPE_NATIVE_UInt64 UnsignedLongLong)
ELSE(VTK_SIZEOF_LONG_LONG MATCHES "^8$")
  IF(VTK_SIZEOF_LONG MATCHES "^8$")
    SET(VTK_TYPE_NATIVE_Int64 Long)
    SET(VTK_TYPE_NATIVE_UInt64 UnsignedLong)
  ELSE(VTK_SIZEOF_LONG MATCHES "^8$")
    IF(VTK_SIZEOF___INT64 MATCHES "^8$")
      SET(VTK_TYPE_NATIVE_Int64 __Int64)
      IF(VTK_TYPE_CONVERT_UI64_TO_DOUBLE)
        SET(VTK_TYPE_NATIVE_UInt64 Unsigned__Int64)
      ENDIF(VTK_TYPE_CONVERT_UI64_TO_DOUBLE)
    ENDIF(VTK_SIZEOF___INT64 MATCHES "^8$")
  ENDIF(VTK_SIZEOF_LONG MATCHES "^8$")
ENDIF(VTK_SIZEOF_LONG_LONG MATCHES "^8$")
SET(VTK_TYPE_NATIVE_Float32 Float)
SET(VTK_TYPE_NATIVE_Float64 Double)
FOREACH(t Int8 Int16 Int32 Int64 UInt8 UInt16 UInt32 UInt64 Float32 Float64)
  SET(VTK_TYPE_NAME ${t})
  SET(VTK_TYPE_NATIVE ${VTK_TYPE_NATIVE_${t}})
  IF(VTK_TYPE_NATIVE)
    CONFIGURE_FILE(${CMAKE_CURRENT_SOURCE_DIR}/vtkTypedArray.h.in
                   ${CMAKE_CURRENT_BINARY_DIR}/vtkType${t}Array.h
                   @ONLY IMMEDIATE)
    CONFIGURE_FILE(${CMAKE_CURRENT_SOURCE_DIR}/vtkTypedArray.cxx.in
                   ${CMAKE_CURRENT_BINARY_DIR}/vtkType${t}Array.cxx
                   @ONLY IMMEDIATE)
    SET(Kit_SRCS ${Kit_SRCS} ${CMAKE_CURRENT_BINARY_DIR}/vtkType${t}Array.cxx)
  ENDIF(VTK_TYPE_NATIVE)
ENDFOREACH(t)

# Figure out if isnan and isinf functions are present.
INCLUDE(CheckSymbolExists)
INCLUDE(CheckIncludeFile)

IF (NOT HAVE_FLOAT_H)
  CHECK_INCLUDE_FILE("float.h" HAVE_FLOAT_H)
ENDIF(NOT HAVE_FLOAT_H)

IF (HAVE_FLOAT_H)
  CHECK_SYMBOL_EXISTS(isnan "float.h" VTK_HAS_ISNAN)
  IF (NOT VTK_HAS_ISNAN)
    CHECK_SYMBOL_EXISTS(_isnan "float.h" VTK_HAS__ISNAN)
  ENDIF (NOT VTK_HAS_ISNAN)
  CHECK_SYMBOL_EXISTS(isinf "float.h" VTK_HAS_ISINF)
  IF (NOT VTK_HAS_ISINF)
    CHECK_FUNCTION_EXISTS(_isinf "float.h" VTK_HAS__ISINF)
  ENDIF (NOT VTK_HAS_ISINF)
ENDIF (HAVE_FLOAT_H)

CONFIGURE_FILE(
  ${CMAKE_CURRENT_SOURCE_DIR}/vtkMathConfigure.h.in
  ${CMAKE_CURRENT_BINARY_DIR}/vtkMathConfigure.h
  )

# Figure out if feenableexcept and fedisableexcept functions are present
CHECK_INCLUDE_FILE("fenv.h" HAVE_FENV_H)
IF (HAVE_FENV_H)
  SET(CMAKE_REQUIRED_DEFINITIONS -D_GNU_SOURCE)
  IF(UNIX)
    SET(CMAKE_REQUIRED_LIBRARIES m)
  ENDIF(UNIX)
  CHECK_SYMBOL_EXISTS(feenableexcept "fenv.h" VTK_HAS_FEENABLEEXCEPT)
  SET(CMAKE_REQUIRED_LIBRARIES)
ENDIF (HAVE_FENV_H)

CONFIGURE_FILE(
  ${CMAKE_CURRENT_SOURCE_DIR}/vtkFloatingPointExceptionsConfigure.h.in
  ${CMAKE_CURRENT_BINARY_DIR}/vtkFloatingPointExceptionsConfigure.h
  )

# header files that have constants that can be wrapped
SET(Kit_WRAP_HEADERS
  vtkSystemIncludes.h
  vtkType.h
  ${CMAKE_CURRENT_BINARY_DIR}/vtkMathConfigure.h
  ${VTK_BINARY_DIR}/vtkConfigure.h
  )

SET_SOURCE_FILES_PROPERTIES(
# vtkObjectBase is marked ABSTRACT so that instantiators are happy.
vtkAbstractArray
vtkSerializable
vtkArrayIterator
vtkArrayIteratorTemplate
vtkAbstractTransform
vtkCallbackCommand
vtkColor
vtkCommand
vtkCommonInformationKeyManager
vtkDataArray
vtkEventForwarderCommand
vtkFloatingPointExceptions
vtkFunctionSet
vtkGaussianRandomSequence
vtkHomogeneousTransform
vtkImplicitFunction
vtkInformationDataObjectKey
vtkInformationDoubleKey
vtkInformationDoubleVectorKey
vtkInformationIdTypeKey
vtkInformationInformationKey
vtkInformationInformationVectorKey
vtkInformationIntegerKey
vtkInformationIntegerPointerKey
vtkInformationIntegerVectorKey
vtkInformationKey
vtkInformationKeyVectorKey
vtkInformationObjectBaseKey
vtkInformationObjectBaseVectorKey
vtkInformationQuadratureSchemeDefinitionVectorKey
vtkInformationRequestKey
vtkInformationStringKey
vtkInformationStringVectorKey
vtkInformationUnsignedLongKey
vtkInitialValueProblemSolver
vtkLinearTransform
vtkObjectBase
vtkObjectFactory
vtkOldStyleCallbackCommand
vtkOverrideInformation
vtkOverrideInformationCollection
vtkParametricFunction
vtkProp
vtkRandomSequence
vtkRect
vtkSocket
vtkStructuredData
vtkVector
vtkWarpTransform
vtkWindow
ABSTRACT
)

SET_SOURCE_FILES_PROPERTIES(
  vtkColor
  vtkRect
  vtkVector
  HEADER_FILE_ONLY
)

SET_SOURCE_FILES_PROPERTIES(
  vtkArrayIteratorTemplate.txx
  vtkBoundingBox.cxx
  vtkBreakPoint.cxx
  vtkCallbackCommand.cxx
  vtkColor.h
  vtkCommonInformationKeyManager.cxx
  vtkDebugLeaksManager.cxx
  vtkErrorCode.cxx
  vtkEventForwarderCommand.cxx
  vtkFloatingPointExceptions
  vtkGarbageCollectorManager.cxx
  vtkIOStream.cxx
  vtkIndent.cxx
  vtkLargeInteger.cxx
  vtkOStrStreamWrapper.cxx
  vtkOStreamWrapper.cxx
  vtkOldStyleCallbackCommand.cxx
  vtkRect.h
  vtkSmartPointerBase.cxx
  vtkStdString.cxx
  vtkTimeStamp.cxx
  vtkVariant.cxx
  vtkWeakPointerBase.cxx
  vtkUnicodeString.cxx
<<<<<<< HEAD
  vtkSerializable.cxx
  
=======
  vtkVector.h

>>>>>>> 4d85e0bf
  WRAP_EXCLUDE
)

SET_SOURCE_FILES_PROPERTIES(
  vtkTimeStamp.cxx
  vtkVariant.cxx

  PROPERTIES WRAP_SPECIAL 1
)

# Activate code in "vtkVariant.cxx".  See the comment in the source.
SET_SOURCE_FILES_PROPERTIES(vtkVariant.cxx PROPERTIES
  COMPILE_FLAGS -DVTK_VARIANT_IMPL)


IF(VTK_USE_N_WAY_ARRAYS)

  SET(Kit_SRCS
    ${Kit_SRCS}
    vtkArray.cxx
    vtkArrayCoordinates.cxx
    vtkArrayExtents.cxx
    vtkArrayExtentsList.cxx
    vtkArrayRange.cxx
    vtkArraySort.cxx
    vtkArrayWeights.cxx
    )

  SET_SOURCE_FILES_PROPERTIES(
    vtkArray.cxx
    ABSTRACT
    )

  SET_SOURCE_FILES_PROPERTIES(
    vtkArrayCoordinates.cxx
    vtkArrayExtents.cxx
    vtkArrayExtentsList.cxx
    vtkArrayRange.cxx
    vtkArraySort.cxx
    vtkArrayWeights.cxx
    WRAP_EXCLUDE
    )

  SET_SOURCE_FILES_PROPERTIES(
    vtkArrayCoordinates.cxx
    vtkArrayExtents.cxx
    vtkArrayExtentsList.cxx
    vtkArrayRange.cxx
    vtkArraySort.cxx
    vtkArrayWeights.cxx
    PROPERTIES WRAP_SPECIAL 1
  )

ENDIF(VTK_USE_N_WAY_ARRAYS)

SET(Kit_EXTRA_SRCS)
SET(Kit_EXTRA_CMDS)
SET(Kit_TCL_EXTRA_SRCS vtkTclUtil.cxx)
SET(Kit_PYTHON_EXTRA_SRCS vtkPythonCommand.cxx)
SET(Kit_JAVA_EXTRA_SRCS vtkJavaUtil.cxx)
SET(KIT_TCL_DEPS)
SET(KIT_PYTHON_DEPS)
SET(KIT_JAVA_DEPS)

IF (WIN32)
  IF (NOT VTK_USE_X)
    SET(Kit_SRCS ${Kit_SRCS} vtkWin32OutputWindow.cxx
      vtkWin32ProcessOutputWindow.cxx)
    SET(Kit_EXTRA_SRCS ${Kit_EXTRA_SRCS} vtkWin32OutputWindowProcessEncoded.c)
    SET_SOURCE_FILES_PROPERTIES(vtkWin32OutputWindowProcessEncoded.c
      PROPERTIES WRAP_EXCLUDE 1)
  ENDIF (NOT VTK_USE_X)
ENDIF (WIN32)

IF (WIN32)
  IF (NOT BORLAND)
    SET(KIT_LIBS ${KIT_LIBS} wsock32)
  ENDIF (NOT BORLAND)
ENDIF (WIN32)

IF(NOT HAVE_SOCKETS)
  # Tell vtkSocket.cxx that there are no sockets on this platform.
  SET_SOURCE_FILES_PROPERTIES(vtkSocket.cxx PROPERTIES
    COMPILE_FLAGS -DVTK_SOCKET_FAKE_API)
ENDIF(NOT HAVE_SOCKETS)

# Need nsl to resolve gethostbyname on SunOS-5.8
# and socket also
IF(CMAKE_SYSTEM MATCHES "SunOS.*")
  SET(KIT_LIBS ${KIT_LIBS} socket nsl)
ENDIF(CMAKE_SYSTEM MATCHES "SunOS.*")

#-----------------------------------------------------------------------------
# Include CMake code common to all kits.
INCLUDE(${VTK_CMAKE_DIR}/KitCommonBlock.cmake)
#-----------------------------------------------------------------------------

IF(CMAKE_COMPILER_IS_GNUCXX AND MINGW)
  # MinGW fails to dllexport the explicit instantiations of
  # vtkDataArrayTemplate, so we must export all symbols.
  GET_TARGET_PROPERTY(VTK_COMMON_LINK_FLAGS vtkCommon LINK_FLAGS)
  IF(VTK_COMMON_LINK_FLAGS)
    SET(VTK_COMMON_LINK_FLAGS "${VTK_COMMON_LINK_FLAGS} ")
  ELSE(VTK_COMMON_LINK_FLAGS)
    SET(VTK_COMMON_LINK_FLAGS)
  ENDIF(VTK_COMMON_LINK_FLAGS)
  SET_TARGET_PROPERTIES(vtkCommon PROPERTIES
    LINK_FLAGS "${VTK_COMMON_LINK_FLAGS}-Wl,--export-all-symbols")
ENDIF(CMAKE_COMPILER_IS_GNUCXX AND MINGW)

IF(NOT VTK_INSTALL_NO_DEVELOPMENT)
  SET(__inst_files
    vtkABI.h
    vtkArrayIteratorTemplate.h
    vtkDataArrayTemplate.h
    vtkDenseArray.h
    vtkIOStream.h
    vtkIOStreamFwd.h
    vtkNew.h
    vtkSetGet.h
    vtkSmartPointer.h
    vtkSystemIncludes.h
    vtkTemplateAliasMacro.h
    vtkType.h
    vtkTypedArray.h
    vtkTypeTemplate.h
    vtkTypeTraits.h
    vtkVariantCast.h
    vtkVariantInlineOperators.h
    vtkVariantCreate.h
    vtkWeakPointer.h
    vtkWin32Header.h
    vtkWindows.h
    ${CMAKE_CURRENT_SOURCE_DIR}/Testing/Cxx/vtkTestDriver.h
    )

  IF(VTK_WRAP_TCL)
    SET(__inst_files ${__inst_files}
      vtkTcl.h
      vtkTclUtil.h
      vtkTk.h
      )
  ENDIF(VTK_WRAP_TCL)
  IF(VTK_WRAP_PYTHON)
    SET(__inst_files ${__inst_files}
      vtkPythonCommand.h
      )
    IF (TK_FOUND)
      IF(VTK_USE_TK)
        SET(__inst_files ${__inst_files}
          vtkTcl.h
          vtkTk.h
          )
      ENDIF(VTK_USE_TK)
    ENDIF (TK_FOUND)
  ENDIF(VTK_WRAP_PYTHON)
  IF(VTK_WRAP_JAVA)
    SET(__inst_files ${__inst_files}
      vtkJavaUtil.h
      )
  ENDIF(VTK_WRAP_JAVA)

  SET(__inst_files ${__inst_files}
    vtkArrayIteratorTemplate.txx
    vtkArrayIteratorTemplateImplicit.txx
    vtkDataArrayTemplate.txx
    vtkDataArrayTemplateImplicit.txx
    vtkDenseArray.txx
    vtkTypedArray.txx
    ${VTK_SOURCE_DIR}/${KIT}/Testing/Cxx/vtkTestUtilities.h)

  INSTALL(FILES ${__inst_files}
    DESTINATION ${VTK_INSTALL_INCLUDE_DIR_CM24}
    COMPONENT Development)

  SET(__inst_files
    ${VTK_SOURCE_DIR}/${KIT}/Testing/HeaderTesting.py
    ${VTK_SOURCE_DIR}/${KIT}/Testing/WindowsMangleList.py
    ${VTK_SOURCE_DIR}/${KIT}/Testing/Tcl/FindString.tcl
    ${VTK_SOURCE_DIR}/${KIT}/Testing/Tcl/PrintSelfCheck.tcl
    ${VTK_SOURCE_DIR}/${KIT}/Testing/Tcl/rtImageTest.tcl
    ${VTK_SOURCE_DIR}/${KIT}/Testing/Tcl/TestSetGet.tcl
    )
  IF(VTK_USE_PARALLEL)
    SET(__inst_files ${__inst_files}
      ${VTK_SOURCE_DIR}/${KIT}/Testing/Tcl/prtImageTest.tcl)
  ENDIF(VTK_USE_PARALLEL)

  INSTALL(FILES ${__inst_files}
    DESTINATION ${VTK_INSTALL_PACKAGE_DIR_CM24}/testing
    COMPONENT Development)
ENDIF(NOT VTK_INSTALL_NO_DEVELOPMENT)<|MERGE_RESOLUTION|>--- conflicted
+++ resolved
@@ -430,13 +430,8 @@
   vtkVariant.cxx
   vtkWeakPointerBase.cxx
   vtkUnicodeString.cxx
-<<<<<<< HEAD
-  vtkSerializable.cxx
-  
-=======
   vtkVector.h
 
->>>>>>> 4d85e0bf
   WRAP_EXCLUDE
 )
 
