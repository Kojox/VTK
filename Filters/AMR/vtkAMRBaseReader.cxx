/*=========================================================================

 Program:   Visualization Toolkit
 Module:    vtkAMRBaseReader.cxx

 Copyright (c) Ken Martin, Will Schroeder, Bill Lorensen
 All rights reserved.
 See Copyright.txt or http://www.kitware.com/Copyright.htm for details.

 This software is distributed WITHOUT ANY WARRANTY; without even
 the implied warranty of MERCHANTABILITY or FITNESS FOR A PARTICULAR
 PURPOSE.  See the above copyright notice for more information.

 =========================================================================*/
#include "vtkAMRBaseReader.h"
#include "vtkInformation.h"
#include "vtkInformationVector.h"
#include "vtkDataObject.h"
#include "vtkMultiProcessController.h"
#include "vtkOverlappingAMR.h"
#include "vtkDataArraySelection.h"
#include "vtkCallbackCommand.h"
#include "vtkIndent.h"
#include "vtkSmartPointer.h"
#include "vtkCompositeDataPipeline.h"
#include "vtkStreamingDemandDrivenPipeline.h"
#include "vtkAMRDataSetCache.h"
#include "vtkUniformGrid.h"
#include "vtkDataArray.h"
#include "vtkCellData.h"
#include "vtkPointData.h"
#include "vtkAMRUtilities.h"

#include "vtkTimerLog.h"


#include <cassert>


vtkAMRBaseReader::vtkAMRBaseReader()
{
  this->LoadedMetaData     = false;
  this->NumBlocksFromCache = 0;
  this->NumBlocksFromFile  = 0;
  this->EnableCaching      = 0;
  this->Cache              = NULL;
}

//------------------------------------------------------------------------------
vtkAMRBaseReader::~vtkAMRBaseReader()
{
  this->PointDataArraySelection->RemoveObserver( this->SelectionObserver );
  this->CellDataArraySelection->RemoveObserver( this->SelectionObserver );
  this->SelectionObserver->Delete( );
  this->CellDataArraySelection->Delete( );
  this->PointDataArraySelection->Delete( );

  if( this->Cache != NULL )
    {
    this->Cache->Delete();
    }

  if( this->Metadata != NULL )
    {
    this->Metadata->Delete();
    }
}

//------------------------------------------------------------------------------
int vtkAMRBaseReader::FillOutputPortInformation(
    int vtkNotUsed(port),vtkInformation *info )
{
  info->Set( vtkDataObject::DATA_TYPE_NAME(), "vtkOverlappingAMR" );
  return 1;
}

//------------------------------------------------------------------------------
void vtkAMRBaseReader::PrintSelf( std::ostream &os, vtkIndent indent )
{
  this->Superclass::PrintSelf( os, indent );
}

//------------------------------------------------------------------------------
void vtkAMRBaseReader::Initialize()
{
  vtkTimerLog::MarkStartEvent( "vtkAMRBaseReader::Initialize" );

  this->SetNumberOfInputPorts( 0 );
  this->FileName       = NULL;
  this->MaxLevel       = 0;
  this->Metadata       = NULL;
  this->Controller     = vtkMultiProcessController::GetGlobalController();
  this->InitialRequest = true;
  this->Cache          = vtkAMRDataSetCache::New();

  this->CellDataArraySelection  = vtkDataArraySelection::New();
  this->PointDataArraySelection = vtkDataArraySelection::New();
  this->SelectionObserver       = vtkCallbackCommand::New();
  this->SelectionObserver->SetCallback(
      &vtkAMRBaseReader::SelectionModifiedCallback);
  this->SelectionObserver->SetClientData( this );
  this->CellDataArraySelection->AddObserver(
     vtkCommand::ModifiedEvent,this->SelectionObserver );
  this->PointDataArraySelection->AddObserver(
     vtkCommand::ModifiedEvent, this->SelectionObserver );

  vtkTimerLog::MarkEndEvent( "vtkAMRBaseReader::Initialize" );
}

//----------------------------------------------------------------------------
void vtkAMRBaseReader::SelectionModifiedCallback(
    vtkObject*, unsigned long, void* clientdata, void*)
{
  static_cast<vtkAMRBaseReader*>(clientdata)->Modified();
}

//------------------------------------------------------------------------------
int vtkAMRBaseReader::GetNumberOfPointArrays()
{
  return( this->PointDataArraySelection->GetNumberOfArrays() );
}

//------------------------------------------------------------------------------
int vtkAMRBaseReader::GetNumberOfCellArrays()
{
  return( this->CellDataArraySelection->GetNumberOfArrays() );
}

//------------------------------------------------------------------------------
const char* vtkAMRBaseReader::GetPointArrayName(int index)
{
  return( this->PointDataArraySelection->GetArrayName( index ) );
}

//------------------------------------------------------------------------------
const char* vtkAMRBaseReader::GetCellArrayName(int index)
{
  return( this->CellDataArraySelection->GetArrayName( index )  );
}

//------------------------------------------------------------------------------
int vtkAMRBaseReader::GetPointArrayStatus(const char* name)
{
  return( this->PointDataArraySelection->ArrayIsEnabled( name ) );
}

//------------------------------------------------------------------------------
int vtkAMRBaseReader::GetCellArrayStatus(const char* name)
{
  return( this->CellDataArraySelection->ArrayIsEnabled( name ) );
}

//------------------------------------------------------------------------------
void vtkAMRBaseReader::SetPointArrayStatus(const char* name, int status)
{

  if( status )
    {
    this->PointDataArraySelection->EnableArray(name);
    }
  else
    {
    this->PointDataArraySelection->DisableArray(name);
    }

}

//------------------------------------------------------------------------------
void vtkAMRBaseReader::SetCellArrayStatus(const char* name, int status)
{
  if( status )
    {
    this->CellDataArraySelection->EnableArray( name );
    }
  else
    {
    this->CellDataArraySelection->DisableArray( name );
    }
}

//------------------------------------------------------------------------------
int vtkAMRBaseReader::GetBlockProcessId( const int blockIdx )
{
  // If this is reader instance is serial, return Process 0
  // as the Process ID for the corresponding block.
  if( !this->IsParallel() )
    {
    return 0;
    }

  int N = this->Controller->GetNumberOfProcesses();
  return( blockIdx%N );
}

//------------------------------------------------------------------------------
bool vtkAMRBaseReader::IsBlockMine( const int blockIdx )
{
  // If this reader instance does not run in parallel, then,
  // all blocks are owned by this reader.
  if( !this->IsParallel() )
    {
    return true;
    }

  int myRank = this->Controller->GetLocalProcessId();
  if( myRank == this->GetBlockProcessId( blockIdx ) )
    {
    return true;
    }
  return false;
}

//------------------------------------------------------------------------------
void vtkAMRBaseReader::InitializeArraySelections()
{
  if( this->InitialRequest )
    {
    this->PointDataArraySelection->DisableAllArrays();
    this->CellDataArraySelection->DisableAllArrays();
    this->InitialRequest=false;
    }
}

//------------------------------------------------------------------------------
bool vtkAMRBaseReader::IsParallel( )
{
  if( this->Controller == NULL )
    {
    return false;
    }

  if( this->Controller->GetNumberOfProcesses() > 1 )
    {
    return true;
    }

  return false;
}


//------------------------------------------------------------------------------
int vtkAMRBaseReader::RequestInformation(
    vtkInformation *rqst,
    vtkInformationVector **inputVector,
    vtkInformationVector *outputVector )
{
  if( this->LoadedMetaData )
    {
    return( 1 );
    }

  vtkTimerLog::MarkStartEvent( "vtkAMRBaseReader::GenerateMetadata" );
  this->Superclass::RequestInformation( rqst, inputVector, outputVector );
  if( this->Metadata == NULL )
    {
    this->Metadata = vtkOverlappingAMR::New();
    vtkInformation* info = outputVector->GetInformationObject(0);
    assert( "pre: output information object is NULL" && (info != NULL) );
    this->FillMetaData( );
    info->Set( vtkCompositeDataPipeline::COMPOSITE_DATA_META_DATA(),
        this->Metadata );
    }
  vtkTimerLog::MarkStartEvent("vtkAMRBaseReader::GenerateParentChildInformation");
  this->Metadata->GenerateParentChildInformation();
  vtkTimerLog::MarkEndEvent("vtkAMRBaseReader::GenerateParentChildInformation");

  vtkTimerLog::MarkEndEvent( "vtkAMRBaseReader::GenerateMetadata" );

<<<<<<< HEAD
  std::cout << "TOTAL NUMBER OF LEVELS: " << this->Metadata->GetNumberOfLevels()
            << "\n";
  std::cout.flush();
  unsigned int levelIdx = 0;
  for( ; levelIdx < this->Metadata->GetNumberOfLevels(); ++levelIdx )
    {
    std::cout << " \tL(" << levelIdx << ") = "
              << this->Metadata->GetNumberOfDataSets( levelIdx ) << "\n";
    std::cout.flush();
    } // END for levels
  this->LoadedMetaData = true;
=======
//  std::cout << "TOTAL NUMBER OF LEVELS: " << this->Metadata->GetNumberOfLevels()
//            << "\n";
//  std::cout.flush();
//  unsigned int levelIdx = 0;
//  for( ; levelIdx < this->Metadata->GetNumberOfLevels(); ++levelIdx )
//    {
//    std::cout << " \tL(" << levelIdx << ") = "
//              << this->Metadata->GetNumberOfDataSets( levelIdx ) << "\n";
//    std::cout.flush();
//    } // END for levels
>>>>>>> 166527ef
  return 1;
}

//------------------------------------------------------------------------------
void vtkAMRBaseReader::SetupBlockRequest( vtkInformation *outInf )
{
  assert( "pre: output information is NULL" && (outInf != NULL) );

  if( outInf->Has(
      vtkCompositeDataPipeline::UPDATE_COMPOSITE_INDICES() ) )
    {
    assert( "Metadata should not be null" && (this->Metadata!=NULL) );
    this->ReadMetaData();

    int size =
     outInf->Length(vtkCompositeDataPipeline::UPDATE_COMPOSITE_INDICES() );
    int *indices =
      outInf->Get(vtkCompositeDataPipeline::UPDATE_COMPOSITE_INDICES() );

    this->BlockMap.clear();
    this->BlockMap.resize( size );

    for( int i=0; i < size; ++i )
      {
      this->BlockMap[ i ] = indices[ i ];
      }
    }
  else
    {
    this->ReadMetaData();
    this->GenerateBlockMap();
    }

}

//------------------------------------------------------------------------------
void vtkAMRBaseReader::GetAMRData(
    const int blockIdx, vtkUniformGrid *block, const char *fieldName )
{
  assert( "pre: AMR block is NULL" && (block != NULL) );
  assert( "pre: field name is NULL" && (fieldName != NULL) );

  // If caching is disabled load the data from file
  if( !this->IsCachingEnabled() )
    {
    vtkTimerLog::MarkStartEvent( "GetAMRGridDataFromFile" );
    this->GetAMRGridData( blockIdx, block, fieldName );
    vtkTimerLog::MarkEndEvent( "GetAMRGridDataFromFile" );
    return;
    }

  // Caching is enabled.
  // Check the cache to see if the data has already been read.
  // Otherwise, read it and cache it.
  if( this->Cache->HasAMRBlockCellData( blockIdx, fieldName ) )
    {
    vtkTimerLog::MarkStartEvent( "GetAMRGridDataFromCache" );
    vtkDataArray *data =
       this->Cache->GetAMRBlockCellData( blockIdx, fieldName );
    assert( "pre: cached data is NULL!" && (data != NULL) );
    vtkTimerLog::MarkEndEvent( "GetAMRGridDataFromCache" );

    block->GetCellData()->AddArray( data );
    }
  else
    {
    vtkTimerLog::MarkStartEvent( "GetAMRGridDataFromFile" );
    this->GetAMRGridData( blockIdx, block, fieldName );
    vtkTimerLog::MarkEndEvent( "GetAMRGridDataFromFile" );

    vtkTimerLog::MarkStartEvent( "CacheAMRData" );
    this->Cache->InsertAMRBlockCellData(
        blockIdx, block->GetCellData()->GetArray( fieldName ) );
    vtkTimerLog::MarkEndEvent( "CacheAMRData" );
    }

}

//------------------------------------------------------------------------------
vtkUniformGrid* vtkAMRBaseReader::GetAMRBlock( const int blockIdx )
{

  // If caching is disabled load the data from file
  if( !this->IsCachingEnabled() )
    {
    ++this->NumBlocksFromFile;
    vtkTimerLog::MarkStartEvent( "ReadAMRBlockFromFile" );
    vtkUniformGrid *gridPtr = this->GetAMRGrid( blockIdx );
    vtkTimerLog::MarkEndEvent( "ReadAMRBlockFromFile" );
    assert( "pre: grid pointer is NULL" && (gridPtr != NULL) );
    return( gridPtr );
    }

  // Caching is enabled.
  // Check the cache to see if the block has already been read.
  // Otherwise, read it and cache it.
  if( this->Cache->HasAMRBlock( blockIdx ) )
    {
    ++this->NumBlocksFromCache;
    vtkTimerLog::MarkStartEvent("ReadAMRBlockFromCache");
    vtkUniformGrid *gridPtr    = vtkUniformGrid::New();
    vtkUniformGrid *cachedGrid = this->Cache->GetAMRBlock( blockIdx );
    gridPtr->CopyStructure( cachedGrid );
    vtkTimerLog::MarkEndEvent( "ReadAMRBlockFromCache" );
    return( gridPtr );
    }
  else
    {
    ++this->NumBlocksFromFile;
    vtkTimerLog::MarkStartEvent( "ReadAMRBlockFromFile" );
    vtkUniformGrid *cachedGrid = vtkUniformGrid::New();
    vtkUniformGrid *gridPtr    = this->GetAMRGrid( blockIdx );
    assert( "pre: grid pointer is NULL" && (gridPtr != NULL) );
    vtkTimerLog::MarkEndEvent( "ReadAMRBlockFromFile" );

    vtkTimerLog::MarkStartEvent( "CacheAMRBlock" );
    cachedGrid->CopyStructure( gridPtr );
    this->Cache->InsertAMRBlock( blockIdx, cachedGrid );
    vtkTimerLog::MarkEndEvent( "CacheAMRBlock" );

    return( gridPtr );
    }

//  assert( "Code should never reach here!" && (false) );
//  return NULL;
}

//------------------------------------------------------------------------------
void vtkAMRBaseReader::LoadPointData(
    const int vtkNotUsed(blockIdx), vtkUniformGrid* vtkNotUsed(block) )
{
  // TODO: implement this
  //vtkErrorMacro( "Node-centered AMR data are not currently supported" );
}

//------------------------------------------------------------------------------
void vtkAMRBaseReader::LoadCellData(
    const int blockIdx, vtkUniformGrid *block )
{
  // Sanity check!
  assert( "pre: AMR block should not be NULL" && (block != NULL) );

  for( int i=0; i < this->GetNumberOfCellArrays(); ++i )
    {
    if( this->GetCellArrayStatus( this->GetCellArrayName( i ) ) )
      {
      this->GetAMRData( blockIdx, block, this->GetCellArrayName( i ) );
      }
    } // END for all cell arrays
}

//------------------------------------------------------------------------------
void vtkAMRBaseReader::LoadRequestedBlocks( vtkOverlappingAMR *output )
{
  assert( "pre: AMR data-structure is NULL" && (output != NULL) );

  // setup the output to have fixed number of levels and  blocks irrespective of
  // what is requested. The structure of the data generated should not change
  // with block-request.
  output->CopyStructure(this->Metadata);

  //STEP 1: Gather all blocks loaded by each process
  int numBlocks = static_cast< int >( this->BlockMap.size() );
  for( int block=0; block < numBlocks; ++block )
    {
    int blockIdx = this->BlockMap[ block ];
    int level    = this->GetBlockLevel( blockIdx );

     // STEP 0: Get the AMR block
    vtkTimerLog::MarkStartEvent( "GetAMRBlock" );
    vtkUniformGrid *amrBlock = this->GetAMRBlock( blockIdx );
    vtkTimerLog::MarkEndEvent( "GetAMRBlock" );
    assert( "pre: AMR block is NULL" && (amrBlock != NULL) );

    // STEP 2: Load any point-data
    vtkTimerLog::MarkStartEvent( "vtkARMBaseReader::LoadPointData" );
    this->LoadPointData( blockIdx, amrBlock );
    vtkTimerLog::MarkEndEvent( "vtkAMRBaseReader::LoadPointData" );

    // STEP 3: Load any cell data
    vtkTimerLog::MarkStartEvent( "vtkAMRBaseReader::LoadCellData" );
    this->LoadCellData( blockIdx, amrBlock );
    vtkTimerLog::MarkEndEvent( "vtkAMRBaseReader::LoadCellData" );

    // STEP 4: Add dataset
    unsigned int metaLevel = 0;
    unsigned int metaIdx   = 0;
    this->Metadata->GetLevelAndIndex( blockIdx, metaLevel, metaIdx );

    output->SetDataSet( level,metaIdx,amrBlock );
    amrBlock->Delete();
    } // END for all blocks

  assert( "pre: Metadata should not be NULL" && (this->Metadata != NULL) );
  assert( "pre: NumLevels in output should be <= to NumLevels in metadata" &&
           output->GetNumberOfLevels() <= this->Metadata->GetNumberOfLevels() );

#ifndef NDEBUG
  unsigned int levelIdx = 0;
  for( ; levelIdx < output->GetNumberOfLevels(); ++levelIdx )
    {
    unsigned int N         = output->GetNumberOfDataSets( levelIdx );
    unsigned int Nexpected = this->Metadata->GetNumberOfDataSets( levelIdx );
    assert( "pre: NumData at level must correspond to the metadata" &&
        N <= Nexpected );
    }
#endif

}

//------------------------------------------------------------------------------
void vtkAMRBaseReader::AssignAndLoadBlocks( vtkOverlappingAMR *output )
{
  assert( "pre: AMR data-structure is NULL" && (output != NULL) );

  // Initialize counter of the number of blocks at each level.
  // This counter is used to compute the block index w.r.t. the
  // hierarchical box data-structure. Note that then number of blocks
  // can change based on user constraints, e.g., the number of levels
  // visible.
  std::vector< int > idxcounter;
  idxcounter.resize(this->GetNumberOfLevels()+1, 0);

  // Find the number of blocks to be processed. BlockMap.size()
  // has all the blocks that are to be processesed and may be
  // less than or equal to this->GetNumberOfBlocks(), i.e., the
  // total number of blocks.
  int numBlocks = static_cast< int >( this->BlockMap.size() );
  for( int block=0; block < numBlocks; ++block )
    {
    int blockIdx = this->BlockMap[ block ];
    int level    = this->GetBlockLevel( blockIdx );

    if( this->IsBlockMine(block) )
      {
      // STEP 0: Get the AMR block
      vtkTimerLog::MarkStartEvent( "GetAMRBlock" );
      vtkUniformGrid *amrBlock = this->GetAMRBlock( blockIdx );
      vtkTimerLog::MarkEndEvent( "GetAMRBlock" );
      assert( "pre: AMR block is NULL" && (amrBlock != NULL) );

      // STEP 2: Load any point-data
      vtkTimerLog::MarkStartEvent( "vtkARMBaseReader::LoadPointData" );
      this->LoadPointData( blockIdx, amrBlock );
      vtkTimerLog::MarkEndEvent( "vtkAMRBaseReader::LoadPointData" );

      // STEP 3: Load any cell data
      vtkTimerLog::MarkStartEvent( "vtkAMRBaseReader::LoadCellData" );
      this->LoadCellData( blockIdx, amrBlock );
      vtkTimerLog::MarkEndEvent( "vtkAMRBaseReader::LoadCellData" );

      // STEP 4: Add dataset
      output->SetDataSet( level,idxcounter[level],amrBlock );
      amrBlock->Delete();
      idxcounter[level]++;
      } // END if the block belongs to this process
    else
      {
      output->SetDataSet( level, idxcounter[level], NULL );
      idxcounter[level]++;
      }
    } // END for all blocks
}

//------------------------------------------------------------------------------
int vtkAMRBaseReader::RequestData(
        vtkInformation* vtkNotUsed(request),
        vtkInformationVector** vtkNotUsed(inputVector),
        vtkInformationVector* outputVector )
{
  vtkTimerLog::MarkStartEvent( "vtkAMRBaseReader::RqstData" );
  this->NumBlocksFromCache = 0;
  this->NumBlocksFromFile  = 0;

  vtkInformation    *outInf = outputVector->GetInformationObject( 0 );
  vtkOverlappingAMR *output =
    vtkOverlappingAMR::SafeDownCast(
     outInf->Get( vtkDataObject::DATA_OBJECT() ) );
  assert( "pre: output AMR dataset is NULL" && ( output != NULL ) );

  // Setup the block request
  vtkTimerLog::MarkStartEvent( "vtkAMRBaseReader::SetupBlockRequest" );
  this->SetupBlockRequest( outInf );
  vtkTimerLog::MarkEndEvent( "vtkAMRBaseReader::SetupBlockRequest" );

  if( outInf->Has( vtkCompositeDataPipeline::LOAD_REQUESTED_BLOCKS() ) )
    {
    this->LoadRequestedBlocks( output );
    }
  else
    {
    this->AssignAndLoadBlocks( output );

    // Generate all the AMR metadata & the visibility arrays
    vtkTimerLog::MarkStartEvent( "AMRUtilities::GenerateMetaData" );
    vtkAMRUtilities::GenerateMetaData( output, this->Controller );
    vtkTimerLog::MarkEndEvent( "AMRUtilities::GenerateMetaData" );

    //If there is a downstream module, do not generate visibility arrays here.
    if(!outInf->Has( vtkCompositeDataPipeline::UPDATE_COMPOSITE_INDICES() ) )
      {
      vtkTimerLog::MarkStartEvent( "AMR::GenerateVisibilityArrays" );
      output->GenerateVisibilityArrays();
      vtkTimerLog::MarkEndEvent( "AMR::GenerateVisibilityArrays" );
      }
    }

  // If this instance of the reader is not parallel, block until all processes
  // read their blocks.
  if( this->IsParallel() )
    {
    this->Controller->Barrier();
    }

  outInf = NULL;
  output = NULL;

  vtkTimerLog::MarkEndEvent( "vtkAMRBaseReader::RqstData" );

  return 1;
}<|MERGE_RESOLUTION|>--- conflicted
+++ resolved
@@ -266,19 +266,6 @@
 
   vtkTimerLog::MarkEndEvent( "vtkAMRBaseReader::GenerateMetadata" );
 
-<<<<<<< HEAD
-  std::cout << "TOTAL NUMBER OF LEVELS: " << this->Metadata->GetNumberOfLevels()
-            << "\n";
-  std::cout.flush();
-  unsigned int levelIdx = 0;
-  for( ; levelIdx < this->Metadata->GetNumberOfLevels(); ++levelIdx )
-    {
-    std::cout << " \tL(" << levelIdx << ") = "
-              << this->Metadata->GetNumberOfDataSets( levelIdx ) << "\n";
-    std::cout.flush();
-    } // END for levels
-  this->LoadedMetaData = true;
-=======
 //  std::cout << "TOTAL NUMBER OF LEVELS: " << this->Metadata->GetNumberOfLevels()
 //            << "\n";
 //  std::cout.flush();
@@ -289,7 +276,7 @@
 //              << this->Metadata->GetNumberOfDataSets( levelIdx ) << "\n";
 //    std::cout.flush();
 //    } // END for levels
->>>>>>> 166527ef
+  this->LoadedMetaData = true;
   return 1;
 }
 
